--- conflicted
+++ resolved
@@ -4,11 +4,11 @@
 # Core dependencies
 mcp>=1.0.0
 anyio>=3.0.0
-<<<<<<< HEAD
 chromadb 
-=======
 fastmcp>=0.1.0
->>>>>>> 67c664ba
+fastapi>=0.104.0
+uvicorn[standard]>=0.24.0
+pydantic>=2.0.0
 
 # Development dependencies (install with: pip install -r requirements.txt -r requirements-dev.txt)
 # Or use: pip install -e ".[dev]"